--- conflicted
+++ resolved
@@ -265,15 +265,9 @@
                 dumpEC=dumpEC
             )
             writerr(
-<<<<<<< HEAD
                 f'[{taskn}] Write cell {cellidx} ({cellbarcode.decode()}). '
                 f'EM cycles: {em_stats[0]}. Coverged: {em_stats[1]}.',
-                send=verbose
-=======
-                f'[{taskn}] Write count for cell '
-                f'{cellidx} ({cellbarcode.decode()})',
                 level=1, send=verbose
->>>>>>> 29e7bb97
             )
             # round counts to 3rd decimal point and write to matrix file
             # only if count is at least 0.001
