--- conflicted
+++ resolved
@@ -4,13 +4,8 @@
 from irescue._genomes import __genomes__
 from irescue.misc import writerr, check_requirement, check_arguments, versiontuple, run_shell_cmd, check_tags
 from irescue.map import makeRmsk, getRefs, prepare_whitelist, isec, chrcat, checkIndex
-<<<<<<< HEAD
-from irescue.count import split_bc, parse_features, count, formatMM
+from irescue.count import split_bc, parse_features, count, formatMM, writeEC
 import argparse, os
-=======
-from irescue.count import split_bc, parse_features, count, formatMM, writeEC
-import argparse, os, sys
->>>>>>> b583c508
 from multiprocessing import Pool
 from functools import partial
 from shutil import rmtree
